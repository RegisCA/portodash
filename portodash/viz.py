import plotly.express as px
import pandas as pd


def make_allocation_pie(df, fund_names_map=None):
    """Return a Plotly pie chart for allocation with clean, modern styling.
    
    Args:
        df: DataFrame with ticker and current_value columns
        fund_names_map: Optional dict mapping tickers to long names
    """
    if df.empty:
        return px.pie(values=[], names=[], title="Allocation")

<<<<<<< HEAD
    # remove TOTAL row if present
=======
    # remove TOTAL row if present - use .copy() to avoid SettingWithCopyWarning
>>>>>>> 23ea3411
    if 'ticker' in df.columns:
        d = df[df['ticker'] != 'TOTAL'].copy()
    else:
        d = df.copy()
    
    # Calculate percentages for label threshold
    total_value = d['current_value'].sum()
    d['percentage'] = (d['current_value'] / total_value * 100)
    
    # Add display labels with fund names (for hover and legend)
    if fund_names_map:
        d['display_label'] = d['ticker'].apply(
            lambda t: f"{t} — {fund_names_map[t]}" if t in fund_names_map and fund_names_map[t] != t else t
        )
    else:
        d['display_label'] = d['ticker']
    
    # Create callout text: show ticker + % only if >= 5%, otherwise empty
    d['callout_text'] = d.apply(
        lambda row: f"{row['ticker']}<br>{row['percentage']:.1f}%" if row['percentage'] >= 5 else '',
        axis=1
    )
    
    # Clean color palette - Wealthsimple inspired
    colors = ['#00D46A', '#2E86AB', '#A23B72', '#F18F01', '#C73E1D', 
              '#6B7280', '#10B981', '#3B82F6', '#8B5CF6', '#EC4899']
    
    fig = px.pie(
        d, 
        names='display_label', 
        values='current_value',
        hole=0.4,
        color_discrete_sequence=colors
    )
    
    fig.update_traces(
        textposition='outside',
        text=d['callout_text'].tolist(),
        textinfo='text',
        textfont_size=13,
        textfont_family='system-ui, -apple-system, sans-serif',
        marker=dict(line=dict(color='#FFFFFF', width=2)),
        hovertemplate='<b>%{label}</b><br>Value: %{value:$,.0f} CAD<br>Share: %{percent}<extra></extra>'
    )
    
    fig.update_layout(
        showlegend=True,
        legend=dict(
            orientation='v',
            yanchor='middle',
            y=0.5,
            xanchor='left',
            x=1.05,
            font=dict(size=12)
        ),
        margin=dict(l=20, r=120, t=40, b=20),
        font=dict(family='system-ui, -apple-system, sans-serif', color='#1A1A1A'),
        paper_bgcolor='rgba(0,0,0,0)',
        plot_bgcolor='rgba(0,0,0,0)',
        hoverlabel=dict(
            bgcolor='white',
            font_size=13,
            font_family='system-ui, -apple-system, sans-serif'
        )
    )
    
    return fig


def make_30d_performance_chart(hist_prices, holdings_list):
    """Given a prices DataFrame (dates x tickers) and holdings list, return a Plotly line fig.

    The chart shows portfolio value over time and optionally individual ticker lines.
    """
    if hist_prices is None or hist_prices.empty:
        return px.line(title='30-day Performance (no data)')

    # ensure columns match holdings tickers
    tickers = [h['ticker'] for h in holdings_list]
    # intersect
    present = [t for t in tickers if t in hist_prices.columns]
    if not present:
        return px.line(title='30-day Performance (no tickers found)')

    # compute portfolio total series
    df = hist_prices[present].fillna(method='ffill').fillna(0)
    shares = {h['ticker']: float(h.get('shares', 0)) for h in holdings_list}
    weighted = pd.DataFrame({t: df[t] * shares.get(t, 0) for t in present})
    weighted['portfolio_value'] = weighted.sum(axis=1)

    fig = px.line(weighted, y='portfolio_value', title='Portfolio value (last 30 days)')
    fig.update_layout(yaxis_title='Value (currency)')
    return fig


def make_snapshot_performance_chart(csv_path, days=30, fx_csv_path=None, tickers=None):
    """Create a performance chart from historical.csv snapshots with FX impact analysis.
    
    Shows two lines:
    1. Market performance: Portfolio value at fixed FX rate (from start of period)
    2. Actual performance: Portfolio value with daily FX rates (includes FX impact)
    
    Args:
        csv_path: Path to historical.csv file
        days: Number of days to show (default 30)
        fx_csv_path: Path to fx_rates.csv file (optional)
        tickers: List of tickers to include (optional, for filtering by account/holder/type)
    
    Returns:
        Plotly figure showing portfolio value over time from snapshots
    """
    import os
    from datetime import datetime, timedelta
    
    if not os.path.exists(csv_path):
        return px.line(title='Performance (no snapshot data)')
    
    try:
        # Read the historical snapshots CSV
        df = pd.read_csv(csv_path)
        
        if df.empty:
            return px.line(title='Performance (no snapshot data)')
        
        # Filter by tickers if provided (for account/holder/type filtering)
        if tickers is not None:
            df = df[df['ticker'].isin(tickers)]
            
            if df.empty:
                return px.line(title='Performance (no data for selected filters)')
        
        # Parse dates - handle ISO8601 format
        df['date'] = pd.to_datetime(df['date'], format='ISO8601')
        
        # Filter to last N days - make cutoff timezone-aware to match df['date']
        cutoff = pd.Timestamp.now(tz='UTC') - timedelta(days=days)
        df = df[df['date'] >= cutoff]
        
        if df.empty:
            return px.line(title=f'Performance (no data in last {days} days)')
        
        # Deduplicate: if multiple snapshots exist for the same date, keep only the latest
        # Group by normalized date and keep only the rows with the max timestamp for each date
        df = df.sort_values('date')
        df['date_only'] = df['date'].dt.normalize()
        # For each date_only, find the max timestamp and keep only those rows
        latest_timestamps = df.groupby('date_only')['date'].max().reset_index()
        latest_timestamps.columns = ['date_only', 'latest_date']
        df = df.merge(latest_timestamps, on='date_only')
        df = df[df['date'] == df['latest_date']]
        df = df.drop(['date_only', 'latest_date'], axis=1)
        
        # Load FX rates if available
        fx_rates = None
        if fx_csv_path and os.path.exists(fx_csv_path):
            try:
                fx_df = pd.read_csv(fx_csv_path)
                # FX rates CSV should be simple YYYY-MM-DD format, but handle ISO8601 too
                fx_df['date'] = pd.to_datetime(fx_df['date'], format='mixed')
                # Ensure timezone-aware
                if fx_df['date'].dt.tz is None:
                    fx_df['date'] = fx_df['date'].dt.tz_localize('UTC')
                fx_rates = fx_df.set_index('date')['usd_cad'].to_dict()
            except Exception as e:
                print(f"Could not load FX rates: {e}")
        
        # Calculate daily portfolio values
        # Group by date and calculate for each holding
        unique_dates = sorted(df['date'].unique())
        
        # Forward-fill FX rates for missing dates (similar to how we handle prices)
        # Normalize FX rates to date-only for matching (ignore time component)
        fx_rate_by_date = {}
        last_known_fx = None
        
        if fx_rates:
            # Normalize FX rates dict to use date-only keys
            # This handles the case where FX rates are at 00:00 and snapshots are at 20:00
            fx_rates_by_date_only = {}
            for dt, rate in fx_rates.items():
                date_only = pd.Timestamp(dt).normalize()  # Remove time component
                fx_rates_by_date_only[date_only] = rate
            
            for date in unique_dates:
                date_ts = pd.Timestamp(date).normalize()  # Normalize to date-only
                if date_ts in fx_rates_by_date_only:
                    last_known_fx = fx_rates_by_date_only[date_ts]
                    fx_rate_by_date[pd.Timestamp(date)] = last_known_fx  # Store with original timestamp
                elif last_known_fx is not None:
                    # Forward-fill: use last known rate
                    fx_rate_by_date[pd.Timestamp(date)] = last_known_fx
        
        # Get the first FX rate (for fixed FX calculation)
        first_fx_rate = fx_rate_by_date.get(unique_dates[0]) if fx_rate_by_date else None
        
        # Check if there are any USD holdings (for FX labeling)
        has_usd_holdings = any(not ticker.endswith('.TO') for ticker in df['ticker'].unique())
        
        # Calculate portfolio values with and without FX impact
        portfolio_values_fixed_fx = []
        portfolio_values_actual_fx = []
        dates = []
        
        for date, group in df.groupby('date'):
            # Get FX rate for this date (forward-filled if missing)
            date_ts = pd.Timestamp(date)
            actual_fx = fx_rate_by_date.get(date_ts, first_fx_rate)
            
            # Calculate portfolio value with fixed FX (first date's rate)
            value_fixed = 0
            value_actual = 0
            
            for _, holding in group.iterrows():
                ticker = holding['ticker']
                shares = holding['shares']
                price = holding['price']
                
                # Infer currency from ticker (TSX tickers end with .TO)
                is_usd = not ticker.endswith('.TO')
                
                # Value in native currency
                native_value = shares * price
                
                # Convert to CAD if needed
                if is_usd:
                    if first_fx_rate:
                        value_fixed += native_value * first_fx_rate
                    else:
                        value_fixed += native_value  # No conversion if no FX data
                    
                    if actual_fx:
                        value_actual += native_value * actual_fx
                    else:
                        value_actual += native_value
                else:
                    # Already in CAD (TSX ticker)
                    value_fixed += native_value
                    value_actual += native_value
            
            dates.append(date)
            portfolio_values_fixed_fx.append(value_fixed)
            portfolio_values_actual_fx.append(value_actual)
        
        # Create DataFrame for plotting
        plot_df = pd.DataFrame({
            'date': dates,
            'Market Performance (Fixed FX)': portfolio_values_fixed_fx,
            'Actual Performance (with FX)': portfolio_values_actual_fx
        }).sort_values('date')
        
        # Create the chart - show two lines only if we have FX data AND USD holdings
        if fx_rate_by_date and first_fx_rate and has_usd_holdings:
            # Show both lines if we have FX data and multi-currency portfolio
            fig = px.line(
                plot_df,
                x='date',
                y=['Market Performance (Fixed FX)', 'Actual Performance (with FX)'],
                labels={'value': 'Portfolio Value (CAD)', 'date': '', 'variable': 'Series'}
            )
            
            # Customize line styles - cleaner, more modern
            fig.data[0].line.color = '#6B7280'  # Gray for fixed FX baseline
            fig.data[0].line.width = 2
            fig.data[0].line.dash = 'dot'
            fig.data[0].name = 'Market (Fixed FX)'
            fig.data[0].hovertemplate = '%{y:$,.0f}<extra></extra>'
            
            fig.data[1].line.color = '#00D46A'  # Mint green for actual (Wealthsimple signature)
            fig.data[1].line.width = 3
            fig.data[1].name = 'Actual (with FX)'
            fig.data[1].hovertemplate = '%{y:$,.0f}<extra></extra>'
            
            fig.update_layout(
                hovermode='x unified',
                yaxis_tickformat='$,.0f',
                legend=dict(
                    orientation='h',
                    yanchor='top',
                    y=-0.15,
                    xanchor='center',
                    x=0.5,
                    font=dict(size=13)
                ),
                font=dict(family='system-ui, -apple-system, sans-serif', color='#1A1A1A'),
                paper_bgcolor='rgba(0,0,0,0)',
                plot_bgcolor='rgba(0,0,0,0)',
                xaxis=dict(
                    showgrid=True,
                    gridcolor='#E8EBED',
                    gridwidth=1,
                    title=''
                ),
                yaxis=dict(
                    showgrid=True,
                    gridcolor='#E8EBED',
                    gridwidth=1
                ),
                margin=dict(l=20, r=20, t=20, b=80),
                hoverlabel=dict(
                    bgcolor='white',
                    font_size=13,
                    font_family='system-ui, -apple-system, sans-serif'
                )
            )
            
            # Update x-axis to show formatted date in hover
            fig.update_xaxes(hoverformat='%b %-d, %Y')
        else:
            # Single currency or no FX data - show single line
            # Use the actual values (they'll be the same as fixed if single currency)
            single_line_df = pd.DataFrame({
                'date': dates,
                'portfolio_value': portfolio_values_actual_fx
            }).sort_values('date')
            
            fig = px.line(
                single_line_df,
                x='date',
                y='portfolio_value',
                labels={'portfolio_value': 'Portfolio Value (CAD)', 'date': ''}
            )
            
            fig.update_traces(
                line_color='#00D46A',
                line_width=3,
                name='Portfolio Value',
                showlegend=True,
                hovertemplate='%{y:$,.0f}<extra></extra>'
            )
            
            fig.update_layout(
                hovermode='x unified',
                yaxis_tickformat='$,.0f',
                showlegend=True,
                legend=dict(
                    orientation='h',
                    yanchor='top',
                    y=-0.15,
                    xanchor='center',
                    x=0.5,
                    font=dict(size=13)
                ),
                font=dict(family='system-ui, -apple-system, sans-serif', color='#1A1A1A'),
                paper_bgcolor='rgba(0,0,0,0)',
                plot_bgcolor='rgba(0,0,0,0)',
                xaxis=dict(
                    showgrid=True,
                    gridcolor='#E8EBED',
                    gridwidth=1,
                    title=''
                ),
                yaxis=dict(
                    showgrid=True,
                    gridcolor='#E8EBED',
                    gridwidth=1
                ),
                margin=dict(l=20, r=20, t=20, b=80),
                hoverlabel=dict(
                    bgcolor='white',
                    font_size=13,
                    font_family='system-ui, -apple-system, sans-serif'
                )
            )
            
            # Update x-axis to show formatted date in hover
            fig.update_xaxes(hoverformat='%b %-d, %Y')
        
        return fig
    
    except Exception as e:
        import traceback
        traceback.print_exc()
        return px.line(title=f'Performance (error: {str(e)[:50]})')<|MERGE_RESOLUTION|>--- conflicted
+++ resolved
@@ -12,11 +12,7 @@
     if df.empty:
         return px.pie(values=[], names=[], title="Allocation")
 
-<<<<<<< HEAD
-    # remove TOTAL row if present
-=======
     # remove TOTAL row if present - use .copy() to avoid SettingWithCopyWarning
->>>>>>> 23ea3411
     if 'ticker' in df.columns:
         d = df[df['ticker'] != 'TOTAL'].copy()
     else:
